[package]
name = "feos"
edition.workspace = true
version.workspace = true
authors.workspace = true
homepage.workspace = true
license.workspace = true
repository.workspace = true
keywords.workspace = true
categories.workspace = true
description = "FeOs - A framework for equations of state and classical density functional theory."

[dependencies]
quantity = { workspace = true }
num-dual = { workspace = true }
ndarray = { workspace = true, features = ["serde"] }
petgraph = { workspace = true, optional = true }
thiserror = { workspace = true }
num-traits = { workspace = true }
serde = { workspace = true }
indexmap = { workspace = true }
rayon = { workspace = true, optional = true }
itertools = { workspace = true }
typenum = { workspace = true }
<<<<<<< HEAD
enum_dispatch = { workspace = true }
=======
arrayvec = { workspace = true, features = ["serde"] }
>>>>>>> b4ae8682

feos-core = { workspace = true }
feos-derive = { workspace = true }
feos-dft = { workspace = true, optional = true }

[dev-dependencies]
approx = { workspace = true }
quantity = { workspace = true, features = ["approx"] }
criterion = { workspace = true }
serde_json = { workspace = true }

[features]
default = []
dft = ["feos-dft", "petgraph"]
association = []
pcsaft = ["association"]
epcsaft = ["association"]
gc_pcsaft = ["association"]
uvtheory = []
pets = []
saftvrqmie = []
<<<<<<< HEAD
saftvrmie = []
cubic = []
=======
saftvrmie = ["association"]
>>>>>>> b4ae8682
rayon = ["dep:rayon", "ndarray/rayon", "feos-core/rayon", "feos-dft?/rayon"]
all_models = [
    "dft",
    "pcsaft",
    "epcsaft",
    "gc_pcsaft",
    "uvtheory",
    "pets",
    "saftvrqmie",
    "saftvrmie",
    "cubic"
]

[[bench]]
name = "state_properties"
harness = false
required-features = ["pcsaft"]

[[bench]]
name = "state_creation"
harness = false
required-features = ["pcsaft"]

[[bench]]
name = "dual_numbers"
harness = false
required-features = ["pcsaft"]

[[bench]]
name = "dual_numbers_saftvrmie"
required-features = ["saftvrmie"]
harness = false

[[bench]]
name = "contributions"
harness = false
required-features = ["pcsaft"]

[[bench]]
name = "dft_pore"
harness = false
required-features = ["pcsaft", "gc_pcsaft", "dft"]<|MERGE_RESOLUTION|>--- conflicted
+++ resolved
@@ -13,7 +13,7 @@
 [dependencies]
 quantity = { workspace = true }
 num-dual = { workspace = true }
-ndarray = { workspace = true, features = ["serde"] }
+ndarray = { workspace = true} # updated without this feature?, features = ["serde"] }
 petgraph = { workspace = true, optional = true }
 thiserror = { workspace = true }
 num-traits = { workspace = true }
@@ -22,11 +22,7 @@
 rayon = { workspace = true, optional = true }
 itertools = { workspace = true }
 typenum = { workspace = true }
-<<<<<<< HEAD
-enum_dispatch = { workspace = true }
-=======
 arrayvec = { workspace = true, features = ["serde"] }
->>>>>>> b4ae8682
 
 feos-core = { workspace = true }
 feos-derive = { workspace = true }
@@ -48,12 +44,7 @@
 uvtheory = []
 pets = []
 saftvrqmie = []
-<<<<<<< HEAD
-saftvrmie = []
-cubic = []
-=======
 saftvrmie = ["association"]
->>>>>>> b4ae8682
 rayon = ["dep:rayon", "ndarray/rayon", "feos-core/rayon", "feos-dft?/rayon"]
 all_models = [
     "dft",
