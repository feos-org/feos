--- conflicted
+++ resolved
@@ -99,11 +99,7 @@
 ];
 
 /// First, second and third order perturbations for dispersive interactions
-<<<<<<< HEAD
-pub fn a_disp<D: DualNum<f64> + Copy>(
-=======
 pub fn helmholtz_energy_density_disp<D: DualNum<f64> + Copy>(
->>>>>>> aa7fd042
     parameters: &SaftVRMiePars,
     properties: &Properties<D>,
     state: &StateHD<D>,
@@ -199,11 +195,7 @@
 }
 
 /// Combine dispersion and chain contributions
-<<<<<<< HEAD
-pub fn a_disp_chain<D: DualNum<f64> + Copy>(
-=======
 pub fn helmholtz_energy_density_disp_chain<D: DualNum<f64> + Copy>(
->>>>>>> aa7fd042
     parameters: &SaftVRMiePars,
     properties: &Properties<D>,
     state: &StateHD<D>,
