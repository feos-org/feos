#[cfg(feature = "epcsaft")]
use crate::epcsaft::python::epcsaft as epcsaft_module;
#[cfg(feature = "gc_pcsaft")]
use crate::gc_pcsaft::python::gc_pcsaft as gc_pcsaft_module;
#[cfg(feature = "pcsaft")]
use crate::pcsaft::python::pcsaft as pcsaft_module;
#[cfg(feature = "pets")]
use crate::pets::python::pets as pets_module;
#[cfg(feature = "saftvrmie")]
use crate::saftvrmie::python::saftvrmie as saftvrmie_module;
#[cfg(feature = "saftvrqmie")]
use crate::saftvrqmie::python::saftvrqmie as saftvrqmie_module;
#[cfg(feature = "uvtheory")]
use crate::uvtheory::python::uvtheory as uvtheory_module;

use feos_core::parameter::{BinarySegmentRecord, ChemicalRecord, Identifier, IdentifierOption};
use feos_core::python::parameter::{PyBinaryRecord, PyPureRecord, PySegmentRecord, PySmartsRecord};
use pyo3::prelude::*;
use pyo3::wrap_pymodule;
use std::ffi::CString;

mod cubic;
mod dippr;
mod eos;
mod joback;
use cubic::cubic as cubic_module;
use dippr::dippr as dippr_module;
use eos::eos as eos_module;
use joback::joback as joback_module;

#[cfg(feature = "dft")]
mod dft;
#[cfg(feature = "dft")]
use dft::dft as dft_module;

#[pymodule]
pub fn feos(m: &Bound<'_, PyModule>) -> PyResult<()> {
    m.add("__version__", env!("CARGO_PKG_VERSION"))?;
<<<<<<< HEAD

    m.add_class::<Identifier>()?;
    m.add_class::<IdentifierOption>()?;
    m.add_class::<ChemicalRecord>()?;
    m.add_class::<PySmartsRecord>()?;

    m.add_class::<PyPureRecord>()?;
    m.add_class::<PySegmentRecord>()?;
    m.add_class::<PyBinaryRecord>()?;
    m.add_class::<BinarySegmentRecord>()?;
=======
>>>>>>> c40259c1

    m.add_wrapped(wrap_pymodule!(eos_module))?;
    #[cfg(feature = "dft")]
    m.add_wrapped(wrap_pymodule!(dft_module))?;
    m.add_wrapped(wrap_pymodule!(joback_module))?;
    m.add_wrapped(wrap_pymodule!(dippr_module))?;
    m.add_wrapped(wrap_pymodule!(cubic_module))?;
    #[cfg(feature = "pcsaft")]
    m.add_wrapped(wrap_pymodule!(pcsaft_module))?;
    #[cfg(feature = "epcsaft")]
    m.add_wrapped(wrap_pymodule!(epcsaft_module))?;
    #[cfg(feature = "gc_pcsaft")]
    m.add_wrapped(wrap_pymodule!(gc_pcsaft_module))?;
    #[cfg(feature = "pets")]
    m.add_wrapped(wrap_pymodule!(pets_module))?;
    #[cfg(feature = "uvtheory")]
    m.add_wrapped(wrap_pymodule!(uvtheory_module))?;
    #[cfg(feature = "saftvrqmie")]
    m.add_wrapped(wrap_pymodule!(saftvrqmie_module))?;
    #[cfg(feature = "saftvrmie")]
    m.add_wrapped(wrap_pymodule!(saftvrmie_module))?;

    set_path(m, "feos.eos", "eos")?;
    #[cfg(feature = "estimator")]
    set_path(m, "feos.eos.estimator", "eos.estimator_eos")?;
    #[cfg(feature = "dft")]
    set_path(m, "feos.dft", "dft")?;
    set_path(m, "feos.joback", "joback")?;
    set_path(m, "feos.dippr", "dippr")?;
    set_path(m, "feos.cubic", "cubic")?;
    #[cfg(feature = "pcsaft")]
    set_path(m, "feos.pcsaft", "pcsaft")?;
    #[cfg(feature = "epcsaft")]
    set_path(m, "feos.epcsaft", "epcsaft")?;
    #[cfg(feature = "gc_pcsaft")]
    set_path(m, "feos.gc_pcsaft", "gc_pcsaft")?;
    #[cfg(feature = "pets")]
    set_path(m, "feos.pets", "pets")?;
    #[cfg(feature = "uvtheory")]
    set_path(m, "feos.uvtheory", "uvtheory")?;
    #[cfg(feature = "saftvrqmie")]
    set_path(m, "feos.saftvrqmie", "saftvrqmie")?;
    #[cfg(feature = "saftvrmie")]
    set_path(m, "feos.saftvrmie", "saftvrmie")?;
    Ok(())
}

fn set_path(m: &Bound<'_, PyModule>, path: &str, module: &str) -> PyResult<()> {
    m.py().run(
        &CString::new(format!(
            "\
import sys
sys.modules['{path}'] = {module}
    "
        ))
        .unwrap(),
        None,
        Some(&m.dict()),
    )
}<|MERGE_RESOLUTION|>--- conflicted
+++ resolved
@@ -36,7 +36,6 @@
 #[pymodule]
 pub fn feos(m: &Bound<'_, PyModule>) -> PyResult<()> {
     m.add("__version__", env!("CARGO_PKG_VERSION"))?;
-<<<<<<< HEAD
 
     m.add_class::<Identifier>()?;
     m.add_class::<IdentifierOption>()?;
@@ -47,8 +46,6 @@
     m.add_class::<PySegmentRecord>()?;
     m.add_class::<PyBinaryRecord>()?;
     m.add_class::<BinarySegmentRecord>()?;
-=======
->>>>>>> c40259c1
 
     m.add_wrapped(wrap_pymodule!(eos_module))?;
     #[cfg(feature = "dft")]
